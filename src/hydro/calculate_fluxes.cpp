--- conflicted
+++ resolved
@@ -43,8 +43,6 @@
   int is = pmb->is; int js = pmb->js; int ks = pmb->ks;
   int ie = pmb->ie; int je = pmb->je; int ke = pmb->ke;
   int il, iu, jl, ju, kl, ku;
-
-  Real dt = pmb->pmy_mesh->dt;
 
   AthenaArray<Real> b1, b2, b3, w_x1f, w_x2f, w_x3f, e2x1, e3x1, e1x2, e3x2, e1x3, e2x3;
   if (MAGNETIC_FIELDS_ENABLED) {
@@ -95,7 +93,6 @@
       pmb->pcoord->CenterWidth1(k,j,is,ie+1,dxw_);
       RiemannSolver(k, j, is, ie+1, IVX, b1, wl_, wr_, x1flux, e3x1, e2x1, w_x1f, dxw_);
 
-<<<<<<< HEAD
       if (order == 4) {
         for (int n=0; n<NWAVE; n++) {
           for (int i=is; i<=ie+1; i++) {
@@ -108,15 +105,6 @@
   }
 
   if (order == 4) {
-=======
-  // begin x1 fourth-order hydro:
-  //--------------------------------------------------------------------------------------
-  if (order == 4) {
-    // Compute Laplacian of primitive Riemann states on x1 faces
-    pmb->pcoord->LaplacianX1(wl, laplacian_l_fc, is, ie+1, jl, ju, kl, ku, 0, NWAVE-1);
-    pmb->pcoord->LaplacianX1(wr, laplacian_r_fc, is, ie+1, jl, ju, kl, ku, 0, NWAVE-1);
-
->>>>>>> 19feab23
     // TODO(felker): assuming uniform mesh with dx1f=dx2f=dx3f, so this should factor out
     // TODO(felker): also, this may need to be dx1v, since Laplacian is cell-centered
     Real h = pmb->pcoord->dx1f(is);  // pco->dx1f(i); inside loop
@@ -134,7 +122,6 @@
           pmb->pcoord->LaplacianX1(wr3d_, laplacian_r_fc_, n, k, j, is, ie+1);
 #pragma omp simd
           for (int i=is; i<=ie+1; ++i) {
-<<<<<<< HEAD
             wl_(n,i) = wl3d_(n,k,j,i) - C*laplacian_l_fc_(i);
             wr_(n,i) = wr3d_(n,k,j,i) - C*laplacian_r_fc_(i);
           }
@@ -144,22 +131,6 @@
           pmb->peos->ApplyPrimitiveFloors(wl_, k, j, i);
           pmb->peos->ApplyPrimitiveFloors(wr_, k, j, i);
         }
-=======
-            wl_fc_(n,k,j,i) = wl(n,k,j,i) - C*laplacian_l_fc(n,k,j,i);
-            wr_fc_(n,k,j,i) = wr(n,k,j,i) - C*laplacian_r_fc(n,k,j,i);
-            // reapply primitive variable floors to face-centered L/R Riemann states
-            // TODO(felker): only needs to be called 1x for all NWAVE
-            pmb->peos->ApplyPrimitiveFloors(wl_fc_, k, j, i);
-            pmb->peos->ApplyPrimitiveFloors(wr_fc_, k, j, i);
-          }
-        }
-      }
-    }
-
-    // Compute x1 interface fluxes from face-centered primitive variables
-    // TODO(felker): check that e3x1,e2x1 arguments added in late 2017 work here
-    RiemannSolver(kl, ku, jl, ju, is, ie+1, IVX, b1, wl_fc_, wr_fc_, flux_fc, e3x1, e2x1);
->>>>>>> 19feab23
 
         // Compute x1 interface fluxes from face-centered primitive variables
         // TODO(felker): check that e3x1,e2x1 arguments added in late 2017 work here
@@ -167,67 +138,25 @@
         RiemannSolver(k, j, is, ie+1, IVX, b1, wl_, wr_, flux_fc, e3x1, e2x1,
                       w_x1f, dxw_);
 
-<<<<<<< HEAD
         // Apply Laplacian of second-order accurate face-averaged flux on x1 faces
         for (int n=0; n<NHYDRO; ++n) {
 #pragma omp simd
           for (int i=is; i<=ie+1; i++)
             x1flux(n,k,j,i) = flux_fc(n,k,j,i) + C*laplacian_all_fc(n,k,j,i);
-=======
-    // Correct face-averaged fluxes (Guzik eq. 10)
-    for (int n=0; n<NWAVE; n++) {
-      for (int k=kl; k<=ku; ++k) {
-        for (int j=jl; j<=ju; ++j) {
-          // Use 1-cell width ghost buffer to correct fluxes
-          if (k>=ks && k<=ke && j>=js && j<=je) {
-            //pmb->pcoord->CenterWidth1(k, j, is, ie+1, dxw);
-            for (int i=is; i<=ie+1; i++) {
-              x1flux(n,k,j,i) = flux_fc(n,k,j,i) + C*laplacian_l_fc(n,k,j,i);
-            }
-          }
->>>>>>> 19feab23
         }
       }
     }
   } // end if (order == 4)
-<<<<<<< HEAD
-
   //------------------------------------------------------------------------------
   // end x1 fourth-order hydro
 
-=======
-  //--------------------------------------------------------------------------------------
-  // end x1 fourth-order hydro
-
-  // compute weights for GS07 CT algorithm
-  if (MAGNETIC_FIELDS_ENABLED) {
-    for (int k=kl; k<=ku; ++k) {
-      for (int j=jl; j<=ju; ++j) {
-        pmb->pcoord->CenterWidth1(k,j,is,ie+1,dxw);
-#pragma omp simd
-        for (int i=is; i<=ie+1; ++i) {
-          Real v_over_c = (1024.0)*(pmb->pmy_mesh->dt)*x1flux(IDN,k,j,i)
-                          / (dxw(i)*(wl(IDN,k,j,i) + wr(IDN,k,j,i)));
-          Real tmp_min = std::min(static_cast<Real>(0.5),v_over_c);
-          w_x1f(k,j,i) = 0.5 + std::max(static_cast<Real>(-0.5),tmp_min);
-        }
-      }
-    }
-  }
->>>>>>> 19feab23
-
   //--------------------------------------------------------------------------------------
   // j-direction
 
   if (pmb->block_size.nx2 > 1) {
     // set the loop limits
-<<<<<<< HEAD
     il=is-1, iu=ie+1, kl=ks, ku=ke;
-    // TODO(kfelker): fix loop limits for fourth-order hydro
-=======
-    il=is, iu=ie, kl=ks, ku=ke;
     // TODO(felker): fix loop limits for fourth-order hydro
->>>>>>> 19feab23
     //    if (MAGNETIC_FIELDS_ENABLED) {
     if (pmb->block_size.nx3 == 1) // 2D
       kl=ks, ku=ke;
@@ -259,7 +188,6 @@
         pmb->pcoord->CenterWidth2(k,j,il,iu,dxw_);
         RiemannSolver(k, j, il, iu, IVY, b2, wl_, wr_, x2flux, e1x2, e3x2, w_x2f, dxw_);
 
-<<<<<<< HEAD
         if (order == 4) {
           for (int n=0; n<NWAVE; n++) {
             for (int i=il; i<=iu; i++) {
@@ -276,17 +204,6 @@
     if (order == 4) {
       // TODO(felker): assuming uniform mesh with dx1f=dx2f=dx3f, so factor this out
       // TODO(felker): also, this may need to be dx2v, since Laplacian is cell-centered
-=======
-    // begin x2 fourth-order hydro
-    //------------------------------------------------------------------------------------
-    if (order == 4) {
-      // Compute Laplacian of primitive Riemann states on x2 faces
-      pmb->pcoord->LaplacianX2(wl, laplacian_l_fc, il, iu, js, je+1, kl, ku, 0, NWAVE-1);
-      pmb->pcoord->LaplacianX2(wr, laplacian_r_fc, il, iu, js, je+1, kl, ku, 0, NWAVE-1);
-
-      // TODO(felker): assuming uniform mesh with dx1f=dx2f=dx3f, so factor this out
-      // TODO(felker): also, this may need to be dx1v, since Laplacian is cell-centered
->>>>>>> 19feab23
       Real h = pmb->pcoord->dx2f(js);  // pco->dx2f(j); inside loop
       Real C = (h*h)/24.0;
 
@@ -303,17 +220,8 @@
             pmb->pcoord->LaplacianX2(wr3d_, laplacian_r_fc_, n, k, j, il, iu);
 #pragma omp simd
             for (int i=il; i<=iu; ++i) {
-<<<<<<< HEAD
               wl_(n,i) = wl3d_(n,k,j,i) - C*laplacian_l_fc_(i);
               wr_(n,i) = wr3d_(n,k,j,i) - C*laplacian_r_fc_(i);
-=======
-              wl_fc_(n,k,j,i) = wl(n,k,j,i) - C*laplacian_l_fc(n,k,j,i);
-              wr_fc_(n,k,j,i) = wr(n,k,j,i) - C*laplacian_r_fc(n,k,j,i);
-              // reapply primitive variable floors to face-centered L/R Riemann states
-              // TODO(felker): only needs to be called 1x for all NWAVE
-              pmb->peos->ApplyPrimitiveFloors(wl_fc_, k, j, i);
-              pmb->peos->ApplyPrimitiveFloors(wr_fc_, k, j, i);
->>>>>>> 19feab23
             }
           }
 #pragma omp simd
@@ -322,7 +230,6 @@
             pmb->peos->ApplyPrimitiveFloors(wr_, k, j, i);
           }
 
-<<<<<<< HEAD
           // Compute x2 interface fluxes from face-centered primitive variables
           // TODO(felker): check that e1x2,e3x2 arguments added in late 2017 work here
           pmb->pcoord->CenterWidth2(k,j,il,iu,dxw_);
@@ -334,53 +241,10 @@
 #pragma omp simd
             for (int i=il; i<=iu; i++)
               x2flux(n,k,j,i) = flux_fc(n,k,j,i) + C*laplacian_all_fc(n,k,j,i);
-=======
-      // Compute x2 interface fluxes from face-centered primitive variables
-      // TODO(felker): check that e1x2,e3x2 arguments added in late 2017 work here
-      RiemannSolver(kl, ku, js, je+1, il, iu, IVY, b2, wl_fc_, wr_fc_, flux_fc,
-                    e1x2, e3x2);
-
-      // Compute Laplacian of second-order accurate face-averaged flux on x1 faces
-      pmb->pcoord->LaplacianX2(x2flux, laplacian_l_fc, il, iu, js, je+1, kl, ku,
-                               0, NWAVE-1);
-
-      // Correct face-averaged fluxes (Guzik eq. 10)
-      for (int n=0; n<NWAVE; n++) {
-        for (int k=kl; k<=ku; ++k) {
-          for (int j=js; j<=je+1; ++j) {
-            //pmb->pcoord->CenterWidth2(k, j, il, iu, dxw);
-            for (int i=il; i<=iu; i++) {
-              // Use 1-cell width ghost buffer to correct fluxes
-              if (k>=ks && k<=ke && i>=is && i<=ie) {
-                x2flux(n,k,j,i) = flux_fc(n,k,j,i) + C*laplacian_l_fc(n,k,j,i);
-              }
-            }
->>>>>>> 19feab23
           }
         }
       }
     } // end if (order == 4)
-<<<<<<< HEAD
-=======
-    //------------------------------------------------------------------------------------
-    // end x2 fourth-order hydro
-
-    // compute weights for GS07 CT algorithm
-    if (MAGNETIC_FIELDS_ENABLED) {
-      for (int k=kl; k<=ku; ++k) {
-        for (int j=js; j<=je+1; ++j) {
-          pmb->pcoord->CenterWidth2(k,j,il,iu,dxw);
-#pragma omp simd
-          for (int i=il; i<=iu; ++i) {
-            Real v_over_c = (1024.0)*(pmb->pmy_mesh->dt)*x2flux(IDN,k,j,i)
-                            / (dxw(i)*(wl(IDN,k,j,i) + wr(IDN,k,j,i)));
-            Real tmp_min = std::min(static_cast<Real>(0.5),v_over_c);
-            w_x2f(k,j,i) = 0.5 + std::max(static_cast<Real>(-0.5),tmp_min);
-          }
-        }
-      }
-    }
->>>>>>> 19feab23
   }
 
   //--------------------------------------------------------------------------------------
@@ -388,12 +252,7 @@
 
   if (pmb->block_size.nx3 > 1) {
     // set the loop limits
-<<<<<<< HEAD
-    // TODO(kfelker): fix loop limits for fourth-order hydro
-=======
-    il=is, iu=ie, jl=js, ju=je;
     // TODO(felker): fix loop limits for fourth-order hydro
->>>>>>> 19feab23
     //    if (MAGNETIC_FIELDS_ENABLED)
     il=is-1, iu=ie+1, jl=js-1, ju=je+1;
 
@@ -421,7 +280,6 @@
         pmb->pcoord->CenterWidth3(k,j,il,iu,dxw_);
         RiemannSolver(k, j, il, iu, IVZ, b3, wl_, wr_, x3flux, e2x3, e1x3, w_x3f, dxw_);
 
-<<<<<<< HEAD
         if (order == 4) {
           for (int n=0; n<NWAVE; n++) {
             for (int i=il; i<=iu; i++) {
@@ -439,18 +297,6 @@
       // TODO(felker): assuming uniform mesh with dx1f=dx2f=dx3f, so factor this out
       // TODO(felker): also, this may need to be dx3v, since Laplacian is cell-centered
       Real h = pmb->pcoord->dx3f(ks);  // pco->dx3f(j); inside loop
-=======
-    // begin x3 fourth-order hydro
-    //------------------------------------------------------------------------------------
-    if (order == 4) {
-      // Compute Laplacian of primitive Riemann states on x3 faces
-      pmb->pcoord->LaplacianX3(wl, laplacian_l_fc, il, iu, jl, ju, ks, ke+1, 0, NWAVE-1);
-      pmb->pcoord->LaplacianX3(wr, laplacian_r_fc, il, iu, jl, ju, ks, ke+1, 0, NWAVE-1);
-
-      // TODO(felker): assuming uniform mesh with dx1f=dx2f=dx3f, so factor this out
-      // TODO(felker): also, this may need to be dx1v, since Laplacian is cell-centered
-      Real h = pmb->pcoord->dx3f(ks);  // pco->dx3f(k); inside loop
->>>>>>> 19feab23
       Real C = (h*h)/24.0;
 
       // construct Laplacian from x3flux
@@ -466,7 +312,6 @@
             pmb->pcoord->LaplacianX3(wr3d_, laplacian_r_fc_, n, k, j, il, iu);
 #pragma omp simd
             for (int i=il; i<=iu; ++i) {
-<<<<<<< HEAD
               wl_(n,i) = wl3d_(n,k,j,i) - C*laplacian_l_fc_(i);
               wr_(n,i) = wr3d_(n,k,j,i) - C*laplacian_r_fc_(i);
             }
@@ -492,61 +337,6 @@
         }
       }
     } // end if (order == 4)
-=======
-              wl_fc_(n,k,j,i) = wl(n,k,j,i) - C*laplacian_l_fc(n,k,j,i);
-              wr_fc_(n,k,j,i) = wr(n,k,j,i) - C*laplacian_r_fc(n,k,j,i);
-              // reapply primitive variable floors to face-centered L/R Riemann states
-              // TODO(felker): only needs to be called 1x for all NWAVE
-              pmb->peos->ApplyPrimitiveFloors(wl_fc_, k, j, i);
-              pmb->peos->ApplyPrimitiveFloors(wr_fc_, k, j, i);
-            }
-          }
-        }
-      }
-
-      // Compute x3 interface fluxes from face-centered primitive variables
-      // TODO(felker): check that e1x3,e3x3 arguments added in late 2017 work here
-      RiemannSolver(ks, ke+1, jl, ju, il, iu, IVZ, b3, wl_fc_, wr_fc_, flux_fc,
-                    e2x3, e1x3);
-
-      // Compute Laplacian of second-order accurate face-averaged flux on x1 faces
-      pmb->pcoord->LaplacianX3(x3flux, laplacian_l_fc, il, iu, jl, ju, ks, ke+1,
-                               0, NWAVE-1);
-
-      // Correct face-averaged fluxes (Guzik eq. 10)
-      for (int n=0; n<NWAVE; n++) {
-        for (int k=ks; k<=ke+1; ++k) {
-          for (int j=jl; j<=ju; ++j) {
-            //pmb->pcoord->CenterWidth3(k, j, il, iu, dxw);
-            for (int i=il; i<=iu; i++) {
-              // Use 1-cell width ghost buffer to correct fluxes
-              if (i>=is && i<=ie && j>=js && j<=je) {
-                x3flux(n,k,j,i) = flux_fc(n,k,j,i) + C*laplacian_l_fc(n,k,j,i);
-              }
-            }
-          }
-        }
-      }
-    } // end if (order == 4)
-    //------------------------------------------------------------------------------------
-    // end x3 fourth-order hydro
-
-    // compute weights for GS07 CT algorithm
-    if (MAGNETIC_FIELDS_ENABLED) {
-      for (int k=ks; k<=ke+1; ++k) {
-        for (int j=jl; j<=ju; ++j) {
-          pmb->pcoord->CenterWidth3(k,j,il,iu,dxw);
-#pragma omp simd
-          for (int i=il; i<=iu; ++i) {
-            Real v_over_c = (1024.0)*(pmb->pmy_mesh->dt)*x3flux(IDN,k,j,i)
-                            / (dxw(i)*(wl(IDN,k,j,i) + wr(IDN,k,j,i)));
-            Real tmp_min = std::min(static_cast<Real>(0.5),v_over_c);
-            w_x3f(k,j,i) = 0.5 + std::max(static_cast<Real>(-0.5),tmp_min);
-          }
-        }
-      }
-    }
->>>>>>> 19feab23
   }
 
   if (SELF_GRAVITY_ENABLED) AddGravityFlux(); // add gravity flux directly
