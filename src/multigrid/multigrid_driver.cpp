--- conflicted
+++ resolved
@@ -43,15 +43,9 @@
     nvar_(invar), mode_(0), // 0: FMG V(1,1) + iterative, 1: V(1,1) iterative
     maxreflevel_(pm->multilevel?pm->max_level-pm->root_level:0),
     nrbx1_(pm->nrbx1), nrbx2_(pm->nrbx2), nrbx3_(pm->nrbx3), srcmask_(MGSourceMask),
-<<<<<<< HEAD
-    pmy_mesh_(pm), fsubtract_average_(false), ffas_(pm->multilevel), eps_(-1.0),
-    niter_(-1), coffset_(0), cbuf_(nvar_,3,3,3), cbufold_(nvar_,3,3,3), mporder_(-1),
-    nmpcoeff_(0), nodipole_(false), nb_rank_(0) {
-=======
     pmy_mesh_(pm), fsubtract_average_(false), ffas_(pm->multilevel), needinit_(true),
     eps_(-1.0), niter_(-1), coffset_(0), cbuf_(nvar_,3,3,3), cbufold_(nvar_,3,3,3),
     mporder_(-1), nmpcoeff_(0), nodipole_(false), nb_rank_(0) {
->>>>>>> b4e4dbeb
 
   std::cout << std::scientific << std::setprecision(15);
 
@@ -312,7 +306,6 @@
       rootbuf_[pmg->pmy_block_->gid*nvar_+v] = pmg->CalculateTotal(type, v);
   }
 #ifdef MPI_PARALLEL
-<<<<<<< HEAD
   if (nb_rank_ > 0) {  // every rank has the same number of MeshBlocks
     if (nranks_ <= nppn_) {
       MPI_Allgather(MPI_IN_PLACE, nb_rank_*nvar_, MPI_ATHENA_REAL,
@@ -337,14 +330,6 @@
     MPI_Allgatherv(MPI_IN_PLACE, nblist_[Globals::my_rank]*nvar_, MPI_ATHENA_REAL,
                    rootbuf_, nvlisti_, nvslisti_, MPI_ATHENA_REAL, MPI_COMM_MULTIGRID);
   }
-=======
-  if (nb_rank_ > 0)  // every rank has the same number of MeshBlocks
-    MPI_Allgather(MPI_IN_PLACE, nb_rank_*nvar_, MPI_ATHENA_REAL,
-                  rootbuf_, nb_rank_*nvar_, MPI_ATHENA_REAL, MPI_COMM_MULTIGRID);
-  else 
-    MPI_Allgatherv(MPI_IN_PLACE, nblist_[Globals::my_rank]*nvar_, MPI_ATHENA_REAL,
-                   rootbuf_, nvlisti_, nvslisti_, MPI_ATHENA_REAL, MPI_COMM_MULTIGRID);
->>>>>>> b4e4dbeb
 #endif
   Real vol = (pmy_mesh_->mesh_size.x1max - pmy_mesh_->mesh_size.x1min)
            * (pmy_mesh_->mesh_size.x2max - pmy_mesh_->mesh_size.x2min)
@@ -379,20 +364,12 @@
   int ncoct = mgroot_->ngh_*2 + 2, nccoct = mgroot_->ngh_*2 + 1;
   os_ = mgroot_->ngh_;
   oe_ = os_+1;
-  static bool needinit = true;
-
-  if (pmy_mesh_->amr_updated)
-    needinit = true;
 
   if (pmy_mesh_->amr_updated)
     needinit_ = true;
 
   // note: the level of an Octet is one level lower than the data stored there
-<<<<<<< HEAD
-  if (nreflevel_ > 0 && needinit) {
-=======
   if (nreflevel_ > 0 && needinit_) {
->>>>>>> b4e4dbeb
     for (int l = 0; l < nreflevel_; ++l) { // clear old data
       octetmap_[l].clear();
       pmaxnoct_[l] = std::max(pmaxnoct_[l], noctets_[l]);
@@ -421,11 +398,7 @@
     }
   }
 
-<<<<<<< HEAD
-  if (needinit) {
-=======
   if (needinit_) {
->>>>>>> b4e4dbeb
     // reallocate buffers if needed
     if (nbtotal_ != pmy_mesh_->nbtotal) {
       if (nbtotal_ < pmy_mesh_->nbtotal) {
@@ -459,13 +432,6 @@
       nvslisti_[n] = nslist_[n]*nvar_;
       nvlisti_[n]  = nblist_[n]*nvar_;
     }
-<<<<<<< HEAD
-    for (Multigrid* pmg : vmg_)
-      pmg->pmgbval->SearchAndSetNeighbors(pmy_mesh_->tree, ranklist_, nslist_);
-    if (nreflevel_ > 0)
-      CalculateOctetCoordinates();
-    needinit = false;
-=======
     for (Multigrid* pmg : vmg_) {
       pmg->pmgbval->SearchAndSetNeighbors(pmy_mesh_->tree, ranklist_, nslist_);
       pmg->pmgbval->bcolor_ = 0;
@@ -473,7 +439,6 @@
     if (nreflevel_ > 0)
       CalculateOctetCoordinates();
     needinit_ = false;
->>>>>>> b4e4dbeb
   }
 
   if (srcmask_ != nullptr) {
@@ -524,7 +489,6 @@
 
 #ifdef MPI_PARALLEL
   if (nb_rank_ > 0) { // every rank has the same number of MeshBlocks
-<<<<<<< HEAD
     if (nranks_ <= nppn_) {
       MPI_Allgather(MPI_IN_PLACE, nb_rank_*nv, MPI_ATHENA_REAL,
                     rootbuf_, nb_rank_*nv, MPI_ATHENA_REAL, MPI_COMM_MULTIGRID);
@@ -544,10 +508,6 @@
       // 3. Broadcast the data within each node
       MPI_Bcast(rootbuf_, nbtotal_*nv, MPI_ATHENA_REAL, 0, MPI_COMM_MG_INNODE);
     }
-=======
-    MPI_Allgather(MPI_IN_PLACE, nb_rank_*nv, MPI_ATHENA_REAL,
-                  rootbuf_, nb_rank_*nv, MPI_ATHENA_REAL, MPI_COMM_MULTIGRID);
->>>>>>> b4e4dbeb
   } else {
     if (!initflag)
       MPI_Allgatherv(MPI_IN_PLACE, nblist_[Globals::my_rank]*nv, MPI_ATHENA_REAL,
@@ -932,19 +892,11 @@
   return vmg_[tgid-first];
 }
 
-<<<<<<< HEAD
 
 //----------------------------------------------------------------------------------------
 //! \fn void MultigridDriver::CalculateOctetCoordinates()
 //  \brief calculate coordinates for Octets
 
-=======
-
-//----------------------------------------------------------------------------------------
-//! \fn void MultigridDriver::CalculateOctetCoordinates()
-//  \brief calculate coordinates for Octets
-
->>>>>>> b4e4dbeb
 void MultigridDriver::CalculateOctetCoordinates() {
   RegionSize size, csize;
   int ngh = mgroot_->ngh_;
@@ -1172,10 +1124,7 @@
         for (int v = 0; v < nvar_; ++v) {
           for (int k = 0; k <= 2; ++k) {
             for (int j = 0; j <= 2; ++j) {
-<<<<<<< HEAD
 #pragma clang loop vectorize(assume_safety)
-=======
->>>>>>> b4e4dbeb
               for (int i = 0; i <= 2; ++i) {
                 cbuf_(v,k,j,i) = u(v, rk+k, rj+j, ri+i) - uold(v, rk+k, rj+j, ri+i);
               }
@@ -1208,10 +1157,7 @@
         for (int v = 0; v < nvar_; ++v) {
           for (int k = 0; k <= 2; ++k) {
             for (int j = 0; j <= 2; ++j) {
-<<<<<<< HEAD
 #pragma clang loop vectorize(assume_safety)
-=======
->>>>>>> b4e4dbeb
               for (int i = 0; i <= 2; ++i)
                 cbuf_(v,k,j,i) = uc(v, ck+k, cj+j, ci+i) - ucold(v, ck+k, cj+j, ci+i);
             }
