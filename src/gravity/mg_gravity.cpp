//========================================================================================
// Athena++ astrophysical MHD code
// Copyright(C) 2014 James M. Stone <jmstone@princeton.edu> and other code contributors
// Licensed under the 3-clause BSD License, see LICENSE file for details
//========================================================================================
//! \file mg_gravity.cpp
//! \brief create multigrid solver for gravity

// C headers

// C++ headers
#include <algorithm>
#include <iostream>
#include <sstream>    // sstream
#include <stdexcept>  // runtime_error
#include <string>     // c_str()

// Athena++ headers
#include "../athena.hpp"
#include "../athena_arrays.hpp"
#include "../coordinates/coordinates.hpp"
#include "../globals.hpp"
#include "../hydro/hydro.hpp"
#include "../mesh/mesh.hpp"
#include "../multigrid/multigrid.hpp"
#include "../parameter_input.hpp"
#include "../task_list/grav_task_list.hpp"
#include "gravity.hpp"
#include "mg_gravity.hpp"

#ifdef MPI_PARALLEL
#include <mpi.h>
#endif

class MeshBlock;

//----------------------------------------------------------------------------------------
//! \fn MGGravityDriver::MGGravityDriver(Mesh *pm, ParameterInput *pin)
//! \brief MGGravityDriver constructor

MGGravityDriver::MGGravityDriver(Mesh *pm, ParameterInput *pin)
    : MultigridDriver(pm, pm->MGGravityBoundaryFunction_,
                      pm->MGGravitySourceMaskFunction_, 1) {
  four_pi_G_ = pmy_mesh_->four_pi_G_;
  eps_ = pin->GetOrAddReal("gravity", "threshold", -1.0);
  niter_ = pin->GetOrAddInteger("gravity", "niteration", -1);
  ffas_ = pin->GetOrAddBoolean("gravity", "fas", ffas_);
  std::string m = pin->GetOrAddString("gravity", "mgmode", "none");
  std::transform(m.begin(), m.end(), m.begin(), ::tolower);
  if (m == "fmg") {
    mode_ = 0;
  } else if (m == "mgi") {
    mode_ = 1; // Iterative
  } else {
<<<<<<< HEAD
    std::stringstream msg;
    msg << "### FATAL ERROR in MGGravityDriver::MGGravityDriver" << std::endl
        << "The \"mgmode\" parameter in the <gravity> block is invalid." << std::endl
        << "FMG: Full Multigrid + Multigrid iteration (default)" << std::endl
        << "MGI: Multigrid Iteration" << std::endl;
    ATHENA_ERROR(msg);
  }
  if (eps_ < 0.0 && niter_ < 0) {
    std::stringstream msg;
    msg << "### FATAL ERROR in MGGravityDriver::MGGravityDriver" << std::endl
        << "Either \"threshold\" or \"niteration\" parameter must be set "
        << "in the <gravity> block." << std::endl
        << "When both parameters are specified, \"niteration\" is ignored." << std::endl
        << "Set \"threshold = 0.0\" for automatic convergence control." << std::endl;
    ATHENA_ERROR(msg);
  }
  if (four_pi_G_ < 0.0) {
=======
>>>>>>> b4e4dbeb
    std::stringstream msg;
    msg << "### FATAL ERROR in MGGravityDriver::MGGravityDriver" << std::endl
        << "The \"mgmode\" parameter in the <gravity> block is invalid." << std::endl
        << "FMG: Full Multigrid + Multigrid iteration (default)" << std::endl
        << "MGI: Multigrid Iteration" << std::endl;
    ATHENA_ERROR(msg);
  }
  if (eps_ < 0.0 && niter_ < 0) {
    std::stringstream msg;
    msg << "### FATAL ERROR in MGGravityDriver::MGGravityDriver" << std::endl
        << "Either \"threshold\" or \"niteration\" parameter must be set "
        << "in the <gravity> block." << std::endl
        << "When both parameters are specified, \"niteration\" is ignored." << std::endl
        << "Set \"threshold = 0.0\" for automatic convergence control." << std::endl;
    ATHENA_ERROR(msg);
  }
<<<<<<< HEAD

  mg_mesh_bcs_[inner_x1] =
              GetMGBoundaryFlag(pin->GetOrAddString("gravity", "ix1_bc", "none"));
  mg_mesh_bcs_[outer_x1] =
              GetMGBoundaryFlag(pin->GetOrAddString("gravity", "ox1_bc", "none"));
  mg_mesh_bcs_[inner_x2] =
              GetMGBoundaryFlag(pin->GetOrAddString("gravity", "ix2_bc", "none"));
  mg_mesh_bcs_[outer_x2] =
              GetMGBoundaryFlag(pin->GetOrAddString("gravity", "ox2_bc", "none"));
  mg_mesh_bcs_[inner_x3] =
              GetMGBoundaryFlag(pin->GetOrAddString("gravity", "ix3_bc", "none"));
  mg_mesh_bcs_[outer_x3] =
              GetMGBoundaryFlag(pin->GetOrAddString("gravity", "ox3_bc", "none"));
  CheckBoundaryFunctions();
  if (mporder_ >= 0) {
    mporder_ = pin->GetOrAddInteger("gravity", "mporder", 0);
    if (mporder_ != 2 && mporder_ != 4) {
    std::stringstream msg;
    msg << "### FATAL ERROR in MGGravityDriver::MGGravityDriver" << std::endl
          << "To use multipole expansion for boundary conditions, "
          << "\"mporder\" must be specified in the <gravity> block." << std::endl
          << "Currently we support only mporder = 2 (up to quadrapole) "
          << "and 4 (hexadecapole)." << std::endl;
=======
  if (four_pi_G_ < 0.0) {
    std::stringstream msg;
    msg << "### FATAL ERROR in MGGravityDriver::MGGravityDriver" << std::endl
        << "Gravitational constant must be set in the Mesh::InitUserMeshData "
        << "using the SetGravitationalConstant or SetFourPiG function." << std::endl;
>>>>>>> b4e4dbeb
    ATHENA_ERROR(msg);
  }
    nodipole_ = pin->GetOrAddBoolean("gravity", "nodipole", false);
    AllocateMultipoleCoefficients();
  }

  mgtlist_ = new MultigridTaskList(this);

  mg_mesh_bcs_[inner_x1] =
              GetMGBoundaryFlag(pin->GetOrAddString("gravity", "ix1_bc", "none"));
  mg_mesh_bcs_[outer_x1] =
              GetMGBoundaryFlag(pin->GetOrAddString("gravity", "ox1_bc", "none"));
  mg_mesh_bcs_[inner_x2] =
              GetMGBoundaryFlag(pin->GetOrAddString("gravity", "ix2_bc", "none"));
  mg_mesh_bcs_[outer_x2] =
              GetMGBoundaryFlag(pin->GetOrAddString("gravity", "ox2_bc", "none"));
  mg_mesh_bcs_[inner_x3] =
              GetMGBoundaryFlag(pin->GetOrAddString("gravity", "ix3_bc", "none"));
  mg_mesh_bcs_[outer_x3] =
              GetMGBoundaryFlag(pin->GetOrAddString("gravity", "ox3_bc", "none"));
  CheckBoundaryFunctions();
  if (mporder_ >= 0) {
    mporder_ = pin->GetOrAddInteger("gravity", "mporder", 0);
    if (mporder_ != 2 && mporder_ != 4) {
      std::stringstream msg;
      msg << "### FATAL ERROR in MGGravityDriver::MGGravityDriver" << std::endl
          << "To use multipole expansion for boundary conditions, "
          << "\"mporder\" must be specified in the <gravity> block." << std::endl
          << "Currently we support only mporder = 2 (up to quadrapole) "
          << "and 4 (hexadecapole)." << std::endl;
      ATHENA_ERROR(msg);
    }
    nodipole_ = pin->GetOrAddBoolean("gravity", "nodipole", false);
    AllocateMultipoleCoefficients();
  }

  mgtlist_ = new MultigridTaskList(this);

  // Allocate the root multigrid
  mgroot_ = new MGGravity(this, nullptr);

  gtlist_ = new GravityBoundaryTaskList(pin, pm);
}


//----------------------------------------------------------------------------------------
//! \fn MGGravityDriver::~MGGravityDriver()
//! \brief MGGravityDriver destructor

MGGravityDriver::~MGGravityDriver() {
  delete gtlist_;
  delete mgroot_;
  delete mgtlist_;
}


//----------------------------------------------------------------------------------------
//! \fn MGGravity::MGGravity(MultigridDriver *pmd, MeshBlock *pmb)
//! \brief MGGravity constructor

MGGravity::MGGravity(MultigridDriver *pmd, MeshBlock *pmb) : Multigrid(pmd, pmb, 1, 1) {
  btype = BoundaryQuantity::mggrav;
  btypef = BoundaryQuantity::mggrav_f;
  defscale_ = rdx_*rdx_;
  pmgbval = new MGGravityBoundaryValues(this, mg_block_bcs_);
}


//----------------------------------------------------------------------------------------
//! \fn MGGravity::~MGGravity()
//! \brief MGGravity deconstructor

MGGravity::~MGGravity() {
  delete pmgbval;
}


//----------------------------------------------------------------------------------------
//! \fn void MGGravityDriver::Solve(int stage)
//! \brief load the data and solve

void MGGravityDriver::Solve(int stage) {
  four_pi_G_ = pmy_mesh_->four_pi_G_;
  // Construct the Multigrid array
  vmg_.clear();
  for (int i = 0; i < pmy_mesh_->nblocal; ++i)
    vmg_.push_back(pmy_mesh_->my_blocks(i)->pmg);

  // load the source
#pragma omp parallel for num_threads(nthreads_)
  for (auto itr = vmg_.begin(); itr < vmg_.end(); itr++) {
    Multigrid *pmg = *itr;
    // assume all the data are located on the same node
    pmg->LoadSource(pmg->pmy_block_->phydro->u, IDN, NGHOST, four_pi_G_);
    if (mode_ ==1) // iterative mode - load initial guess
      pmg->LoadFinestData(pmg->pmy_block_->pgrav->phi, 0, NGHOST);
  }

  SetupMultigrid();
  Real mean_rho = 0.0;
  if (fsubtract_average_)
    mean_rho = last_ave_/four_pi_G_;

  if (mode_ == 0) {
    SolveFMGCycle();
  } else {
    if (eps_ >= 0.0)
      SolveIterative();
<<<<<<< HEAD
  else
=======
    else
>>>>>>> b4e4dbeb
      SolveIterativeFixedTimes();
  }

  // Return the result
#pragma omp parallel for num_threads(nthreads_)
  for (auto itr = vmg_.begin(); itr < vmg_.end(); itr++) {
    Multigrid *pmg = *itr;
    Gravity *pgrav = pmg->pmy_block_->pgrav;
    pmg->RetrieveResult(pgrav->phi, 0, NGHOST);
    if(pgrav->output_defect)
      pmg->RetrieveDefect(pgrav->def, 0, NGHOST);
  }

  if (vmg_[0]->pmy_block_->pgrav->fill_ghost)
    gtlist_->DoTaskListOneStage(pmy_mesh_, stage);

  return;
}


//----------------------------------------------------------------------------------------
//! \fn  void MGGravity::Smooth(AthenaArray<Real> &u, const AthenaArray<Real> &src,
//!        int rlev, int il, int iu, int jl, int ju, int kl, int ku, int color, bool th)
//! \brief Implementation of the Red-Black Gauss-Seidel Smoother
//!        rlev = relative level from the finest level of this Multigrid block

void MGGravity::Smooth(AthenaArray<Real> &u, const AthenaArray<Real> &src, int rlev,
                int il, int iu, int jl, int ju, int kl, int ku, int color, bool th) {
  Real dx;
  if (rlev <= 0) dx = rdx_*static_cast<Real>(1<<(-rlev));
  else           dx = rdx_/static_cast<Real>(1<<rlev);
  Real dx2 = SQR(dx);
  Real isix = omega_/6.0;
  color ^= pmy_driver_->coffset_;
  if (th == true && (ku-kl) >=  minth_) {
#pragma omp parallel for num_threads(pmy_driver_->nthreads_)
    for (int k=kl; k<=ku; k++) {
      for (int j=jl; j<=ju; j++) {
        int c = (color + k + j) & 1;
#pragma ivdep
        for (int i=il+c; i<=iu; i+=2)
          u(0,k,j,i) -= ((6.0*u(0,k,j,i) - u(0,k+1,j,i) - u(0,k,j+1,i) - u(0,k,j,i+1)
                        - u(0,k-1,j,i) - u(0,k,j-1,i) - u(0,k,j,i-1))
                         + src(0,k,j,i)*dx2)*isix;
      }
    }
  } else {
    for (int k=kl; k<=ku; k++) {
      for (int j=jl; j<=ju; j++) {
        int c = (color + k + j) & 1;
#pragma ivdep
        for (int i=il+c; i<=iu; i+=2)
          u(0,k,j,i) -= ((6.0*u(0,k,j,i) - u(0,k+1,j,i) - u(0,k,j+1,i) - u(0,k,j,i+1)
                        - u(0,k-1,j,i) - u(0,k,j-1,i) - u(0,k,j,i-1))
                         + src(0,k,j,i)*dx2)*isix;
      }
    }
  }

// Jacobi solver for debugging
/*  const Real isix = 1.0/7.0;
  static AthenaArray<Real> temp;
  if (!temp.IsAllocated())
    temp.NewAthenaArray(1,66,66,66);
  for (int k=kl; k<=ku; k++) {
    for (int j=jl; j<=ju; j++) {
      for (int i=il; i<=iu; i++)
        temp(0,k,j,i) = u(0,k,j,i) - (((6.0*u(0,k,j,i) - u(0,k+1,j,i) - u(0,k,j+1,i)
                      - u(0,k,j,i+1) - u(0,k-1,j,i) - u(0,k,j-1,i) - u(0,k,j,i-1))
                      + src(0,k,j,i)*dx2)*isix);
    }
  }
  for (int k=kl; k<=ku; k++) {
    for (int j=jl; j<=ju; j++) {
      for (int i=il; i<=iu; i++)
      u(0,k,j,i) = temp(0,k,j,i);
    }
  }*/
  return;
}


//----------------------------------------------------------------------------------------
//! \fn  void MGGravity::CalculateDefect(AthenaArray<Real> &def,
//!                      const AthenaArray<Real> &u, const AthenaArray<Real> &src,
//!                      int rlev, int il, int iu, int jl, int ju, int kl, int ku, bool th)
//! \brief Implementation of the Defect calculation
//!        rlev = relative level from the finest level of this Multigrid block

void MGGravity::CalculateDefect(AthenaArray<Real> &def, const AthenaArray<Real> &u,
                                const AthenaArray<Real> &src, int rlev,
                                int il, int iu, int jl, int ju, int kl, int ku, bool th) {
  Real dx;
  if (rlev <= 0) dx = rdx_*static_cast<Real>(1<<(-rlev));
  else           dx = rdx_/static_cast<Real>(1<<rlev);
  Real idx2 = 1.0/SQR(dx);
  if (th == true && (ku-kl) >=  minth_) {
#pragma omp parallel for num_threads(pmy_driver_->nthreads_)
<<<<<<< HEAD
  for (int k=kl; k<=ku; k++) {
    for (int j=jl; j<=ju; j++) {
#pragma clang loop vectorize(assume_safety)
      for (int i=il; i<=iu; i++)
        def(0,k,j,i) = (6.0*u(0,k,j,i) - u(0,k+1,j,i) - u(0,k,j+1,i) - u(0,k,j,i+1)
                       - u(0,k-1,j,i) - u(0,k,j-1,i) - u(0,k,j,i-1))*idx2
                       + src(0,k,j,i);
=======
    for (int k=kl; k<=ku; k++) {
      for (int j=jl; j<=ju; j++) {
#pragma omp simd
        for (int i=il; i<=iu; i++)
          def(0,k,j,i) = (6.0*u(0,k,j,i) - u(0,k+1,j,i) - u(0,k,j+1,i) - u(0,k,j,i+1)
                         - u(0,k-1,j,i) - u(0,k,j-1,i) - u(0,k,j,i-1))*idx2
                         + src(0,k,j,i);
      }
    }
  } else {
    for (int k=kl; k<=ku; k++) {
      for (int j=jl; j<=ju; j++) {
#pragma omp simd
        for (int i=il; i<=iu; i++)
          def(0,k,j,i) = (6.0*u(0,k,j,i) - u(0,k+1,j,i) - u(0,k,j+1,i) - u(0,k,j,i+1)
                         - u(0,k-1,j,i) - u(0,k,j-1,i) - u(0,k,j,i-1))*idx2
                         + src(0,k,j,i);
      }
>>>>>>> b4e4dbeb
    }
  }
  } else {
    for (int k=kl; k<=ku; k++) {
      for (int j=jl; j<=ju; j++) {
#pragma omp simd
        for (int i=il; i<=iu; i++)
          def(0,k,j,i) = (6.0*u(0,k,j,i) - u(0,k+1,j,i) - u(0,k,j+1,i) - u(0,k,j,i+1)
                         - u(0,k-1,j,i) - u(0,k,j-1,i) - u(0,k,j,i-1))*idx2
                         + src(0,k,j,i);
      }
    }
  }

  return;
}


//----------------------------------------------------------------------------------------
//! \fn  void MGGravity::CalculateFASRHS(AthenaArray<Real> &src,
//!                      const AthenaArray<Real> &u, int rlev,
//!                      int il, int iu, int jl, int ju, int kl, int ku, bool th)
//! \brief Implementation of the RHS calculation for FAS
//!        rlev = relative level from the finest level of this Multigrid block

void MGGravity::CalculateFASRHS(AthenaArray<Real> &src, const AthenaArray<Real> &u,
                int rlev, int il, int iu, int jl, int ju, int kl, int ku, bool th) {
  Real dx;
  if (rlev <= 0) dx = rdx_*static_cast<Real>(1<<(-rlev));
  else           dx = rdx_/static_cast<Real>(1<<rlev);
  Real idx2 = 1.0/SQR(dx);
  if (th == true && (ku-kl) >=  minth_) {
#pragma omp parallel for num_threads(pmy_driver_->nthreads_)
<<<<<<< HEAD
  for (int k=kl; k<=ku; k++) {
    for (int j=jl; j<=ju; j++) {
#pragma clang loop vectorize(assume_safety)
      for (int i=il; i<=iu; i++)
        src(0,k,j,i) -= (6.0*u(0,k,j,i) - u(0,k+1,j,i) - u(0,k,j+1,i) - u(0,k,j,i+1)
                        - u(0,k-1,j,i) - u(0,k,j-1,i) - u(0,k,j,i-1))*idx2;
    }
  }
  } else {
    for (int k=kl; k<=ku; k++) {
      for (int j=jl; j<=ju; j++) {
#pragma omp simd
        for (int i=il; i<=iu; i++)
          src(0,k,j,i) -= (6.0*u(0,k,j,i) - u(0,k+1,j,i) - u(0,k,j+1,i) - u(0,k,j,i+1)
                          - u(0,k-1,j,i) - u(0,k,j-1,i) - u(0,k,j,i-1))*idx2;
      }
    }
  }
=======
    for (int k=kl; k<=ku; k++) {
      for (int j=jl; j<=ju; j++) {
#pragma omp simd
        for (int i=il; i<=iu; i++)
          src(0,k,j,i) -= (6.0*u(0,k,j,i) - u(0,k+1,j,i) - u(0,k,j+1,i) - u(0,k,j,i+1)
                          - u(0,k-1,j,i) - u(0,k,j-1,i) - u(0,k,j,i-1))*idx2;
      }
    }
  } else {
    for (int k=kl; k<=ku; k++) {
      for (int j=jl; j<=ju; j++) {
#pragma omp simd
        for (int i=il; i<=iu; i++)
          src(0,k,j,i) -= (6.0*u(0,k,j,i) - u(0,k+1,j,i) - u(0,k,j+1,i) - u(0,k,j,i+1)
                          - u(0,k-1,j,i) - u(0,k,j-1,i) - u(0,k,j,i-1))*idx2;
      }
    }
  }
>>>>>>> b4e4dbeb
  return;
}


//----------------------------------------------------------------------------------------
//! \fn void MGGravityDriver::ProlongateOctetBoundariesFluxCons(AthenaArray<Real> &dst)
//! \brief prolongate octet boundaries using the flux conservation formula

void MGGravityDriver::ProlongateOctetBoundariesFluxCons(AthenaArray<Real> &dst) {
  constexpr Real ot = 1.0/3.0;
  const int ngh = mgroot_->ngh_;
  const AthenaArray<Real> &u = dst;
  const int ci = ngh, cj = ngh, ck = ngh, l = ngh, r = ngh + 1;

  // x1face
  for (int ox1=-1; ox1<=1; ox1+=2) {
    if (ncoarse_[1][1][ox1+1]) {
      int i, fi, fig;
      if (ox1 > 0) i = ngh + 1, fi = ngh + 1, fig = ngh + 2;
      else         i = ngh - 1, fi = ngh,     fig = ngh - 1;
      Real ccval = cbuf_(0, ck, cj, i);
      Real gx2c = 0.125*(cbuf_(0, ck, cj+1, i) - cbuf_(0, ck, cj-1, i));
      Real gx3c = 0.125*(cbuf_(0, ck+1, cj, i) - cbuf_(0, ck-1, cj, i));
      dst(0, l, l, fig) = ot*(2.0*(ccval - gx2c - gx3c) + u(0, l, l, fi));
      dst(0, l, r, fig) = ot*(2.0*(ccval + gx2c - gx3c) + u(0, l, r, fi));
      dst(0, r, l, fig) = ot*(2.0*(ccval - gx2c + gx3c) + u(0, r, l, fi));
      dst(0, r, r, fig) = ot*(2.0*(ccval + gx2c + gx3c) + u(0, r, r, fi));
    }
  }

  // x2face
  for (int ox2=-1; ox2<=1; ox2+=2) {
    if (ncoarse_[1][ox2+1][1]) {
      int j, fj, fjg;
      if (ox2 > 0) j = ngh + 1, fj = ngh + 1, fjg = ngh + 2;
      else         j = ngh - 1, fj = ngh,     fjg = ngh - 1;
      Real ccval = cbuf_(0, ck, j, ci);
      Real gx1c = 0.125*(cbuf_(0, ck, j, ci+1) - cbuf_(0, ck, j, ci-1));
      Real gx3c = 0.125*(cbuf_(0, ck+1, j, ci) - cbuf_(0, ck-1, j, ci));
      dst(0, l, fjg, l) = ot*(2.0*(ccval - gx1c - gx3c) + u(0, l, fj, l));
      dst(0, l, fjg, r) = ot*(2.0*(ccval + gx1c - gx3c) + u(0, l, fj, r));
      dst(0, r, fjg, l) = ot*(2.0*(ccval - gx1c + gx3c) + u(0, r, fj, l));
      dst(0, r, fjg, r) = ot*(2.0*(ccval + gx1c + gx3c) + u(0, r, fj, r));
    }
  }

  // x3face
  for (int ox3=-1; ox3<=1; ox3+=2) {
    if (ncoarse_[ox3+1][1][1]) {
      int k, fk, fkg;
      if (ox3 > 0) k = ngh + 1, fk = ngh + 1, fkg = ngh + 2;
      else         k = ngh - 1, fk = ngh,     fkg = ngh - 1;
      Real ccval = cbuf_(0, k, cj, ci);
      Real gx1c = 0.125*(cbuf_(0, k, cj, ci+1) - cbuf_(0, k, cj, ci-1));
      Real gx2c = 0.125*(cbuf_(0, k, cj+1, ci) - cbuf_(0, k, cj-1, ci));
      dst(0, fkg, l, l) = ot*(2.0*(ccval - gx1c - gx2c) + u(0, fk, l, l));
      dst(0, fkg, l, r) = ot*(2.0*(ccval + gx1c - gx2c) + u(0, fk, l, r));
      dst(0, fkg, r, l) = ot*(2.0*(ccval - gx1c + gx2c) + u(0, fk, r, l));
      dst(0, fkg, r, r) = ot*(2.0*(ccval + gx1c + gx2c) + u(0, fk, r, r));
    }
  }

  return;
}
<|MERGE_RESOLUTION|>--- conflicted
+++ resolved
@@ -52,7 +52,6 @@
   } else if (m == "mgi") {
     mode_ = 1; // Iterative
   } else {
-<<<<<<< HEAD
     std::stringstream msg;
     msg << "### FATAL ERROR in MGGravityDriver::MGGravityDriver" << std::endl
         << "The \"mgmode\" parameter in the <gravity> block is invalid." << std::endl
@@ -70,25 +69,12 @@
     ATHENA_ERROR(msg);
   }
   if (four_pi_G_ < 0.0) {
-=======
->>>>>>> b4e4dbeb
     std::stringstream msg;
     msg << "### FATAL ERROR in MGGravityDriver::MGGravityDriver" << std::endl
-        << "The \"mgmode\" parameter in the <gravity> block is invalid." << std::endl
-        << "FMG: Full Multigrid + Multigrid iteration (default)" << std::endl
-        << "MGI: Multigrid Iteration" << std::endl;
+        << "Gravitational constant must be set in the Mesh::InitUserMeshData "
+        << "using the SetGravitationalConstant or SetFourPiG function." << std::endl;
     ATHENA_ERROR(msg);
   }
-  if (eps_ < 0.0 && niter_ < 0) {
-    std::stringstream msg;
-    msg << "### FATAL ERROR in MGGravityDriver::MGGravityDriver" << std::endl
-        << "Either \"threshold\" or \"niteration\" parameter must be set "
-        << "in the <gravity> block." << std::endl
-        << "When both parameters are specified, \"niteration\" is ignored." << std::endl
-        << "Set \"threshold = 0.0\" for automatic convergence control." << std::endl;
-    ATHENA_ERROR(msg);
-  }
-<<<<<<< HEAD
 
   mg_mesh_bcs_[inner_x1] =
               GetMGBoundaryFlag(pin->GetOrAddString("gravity", "ix1_bc", "none"));
@@ -112,45 +98,8 @@
           << "\"mporder\" must be specified in the <gravity> block." << std::endl
           << "Currently we support only mporder = 2 (up to quadrapole) "
           << "and 4 (hexadecapole)." << std::endl;
-=======
-  if (four_pi_G_ < 0.0) {
-    std::stringstream msg;
-    msg << "### FATAL ERROR in MGGravityDriver::MGGravityDriver" << std::endl
-        << "Gravitational constant must be set in the Mesh::InitUserMeshData "
-        << "using the SetGravitationalConstant or SetFourPiG function." << std::endl;
->>>>>>> b4e4dbeb
     ATHENA_ERROR(msg);
   }
-    nodipole_ = pin->GetOrAddBoolean("gravity", "nodipole", false);
-    AllocateMultipoleCoefficients();
-  }
-
-  mgtlist_ = new MultigridTaskList(this);
-
-  mg_mesh_bcs_[inner_x1] =
-              GetMGBoundaryFlag(pin->GetOrAddString("gravity", "ix1_bc", "none"));
-  mg_mesh_bcs_[outer_x1] =
-              GetMGBoundaryFlag(pin->GetOrAddString("gravity", "ox1_bc", "none"));
-  mg_mesh_bcs_[inner_x2] =
-              GetMGBoundaryFlag(pin->GetOrAddString("gravity", "ix2_bc", "none"));
-  mg_mesh_bcs_[outer_x2] =
-              GetMGBoundaryFlag(pin->GetOrAddString("gravity", "ox2_bc", "none"));
-  mg_mesh_bcs_[inner_x3] =
-              GetMGBoundaryFlag(pin->GetOrAddString("gravity", "ix3_bc", "none"));
-  mg_mesh_bcs_[outer_x3] =
-              GetMGBoundaryFlag(pin->GetOrAddString("gravity", "ox3_bc", "none"));
-  CheckBoundaryFunctions();
-  if (mporder_ >= 0) {
-    mporder_ = pin->GetOrAddInteger("gravity", "mporder", 0);
-    if (mporder_ != 2 && mporder_ != 4) {
-      std::stringstream msg;
-      msg << "### FATAL ERROR in MGGravityDriver::MGGravityDriver" << std::endl
-          << "To use multipole expansion for boundary conditions, "
-          << "\"mporder\" must be specified in the <gravity> block." << std::endl
-          << "Currently we support only mporder = 2 (up to quadrapole) "
-          << "and 4 (hexadecapole)." << std::endl;
-      ATHENA_ERROR(msg);
-    }
     nodipole_ = pin->GetOrAddBoolean("gravity", "nodipole", false);
     AllocateMultipoleCoefficients();
   }
@@ -227,11 +176,7 @@
   } else {
     if (eps_ >= 0.0)
       SolveIterative();
-<<<<<<< HEAD
   else
-=======
-    else
->>>>>>> b4e4dbeb
       SolveIterativeFixedTimes();
   }
 
@@ -271,7 +216,7 @@
     for (int k=kl; k<=ku; k++) {
       for (int j=jl; j<=ju; j++) {
         int c = (color + k + j) & 1;
-#pragma ivdep
+#pragma clang loop vectorize(assume_safety)
         for (int i=il+c; i<=iu; i+=2)
           u(0,k,j,i) -= ((6.0*u(0,k,j,i) - u(0,k+1,j,i) - u(0,k,j+1,i) - u(0,k,j,i+1)
                         - u(0,k-1,j,i) - u(0,k,j-1,i) - u(0,k,j,i-1))
@@ -282,7 +227,7 @@
     for (int k=kl; k<=ku; k++) {
       for (int j=jl; j<=ju; j++) {
         int c = (color + k + j) & 1;
-#pragma ivdep
+#pragma clang loop vectorize(assume_safety)
         for (int i=il+c; i<=iu; i+=2)
           u(0,k,j,i) -= ((6.0*u(0,k,j,i) - u(0,k+1,j,i) - u(0,k,j+1,i) - u(0,k,j,i+1)
                         - u(0,k-1,j,i) - u(0,k,j-1,i) - u(0,k,j,i-1))
@@ -330,18 +275,9 @@
   Real idx2 = 1.0/SQR(dx);
   if (th == true && (ku-kl) >=  minth_) {
 #pragma omp parallel for num_threads(pmy_driver_->nthreads_)
-<<<<<<< HEAD
-  for (int k=kl; k<=ku; k++) {
-    for (int j=jl; j<=ju; j++) {
-#pragma clang loop vectorize(assume_safety)
-      for (int i=il; i<=iu; i++)
-        def(0,k,j,i) = (6.0*u(0,k,j,i) - u(0,k+1,j,i) - u(0,k,j+1,i) - u(0,k,j,i+1)
-                       - u(0,k-1,j,i) - u(0,k,j-1,i) - u(0,k,j,i-1))*idx2
-                       + src(0,k,j,i);
-=======
-    for (int k=kl; k<=ku; k++) {
-      for (int j=jl; j<=ju; j++) {
-#pragma omp simd
+    for (int k=kl; k<=ku; k++) {
+      for (int j=jl; j<=ju; j++) {
+#pragma clang loop vectorize(assume_safety)
         for (int i=il; i<=iu; i++)
           def(0,k,j,i) = (6.0*u(0,k,j,i) - u(0,k+1,j,i) - u(0,k,j+1,i) - u(0,k,j,i+1)
                          - u(0,k-1,j,i) - u(0,k,j-1,i) - u(0,k,j,i-1))*idx2
@@ -351,19 +287,7 @@
   } else {
     for (int k=kl; k<=ku; k++) {
       for (int j=jl; j<=ju; j++) {
-#pragma omp simd
-        for (int i=il; i<=iu; i++)
-          def(0,k,j,i) = (6.0*u(0,k,j,i) - u(0,k+1,j,i) - u(0,k,j+1,i) - u(0,k,j,i+1)
-                         - u(0,k-1,j,i) - u(0,k,j-1,i) - u(0,k,j,i-1))*idx2
-                         + src(0,k,j,i);
-      }
->>>>>>> b4e4dbeb
-    }
-  }
-  } else {
-    for (int k=kl; k<=ku; k++) {
-      for (int j=jl; j<=ju; j++) {
-#pragma omp simd
+#pragma clang loop vectorize(assume_safety)
         for (int i=il; i<=iu; i++)
           def(0,k,j,i) = (6.0*u(0,k,j,i) - u(0,k+1,j,i) - u(0,k,j+1,i) - u(0,k,j,i+1)
                          - u(0,k-1,j,i) - u(0,k,j-1,i) - u(0,k,j,i-1))*idx2
@@ -391,45 +315,24 @@
   Real idx2 = 1.0/SQR(dx);
   if (th == true && (ku-kl) >=  minth_) {
 #pragma omp parallel for num_threads(pmy_driver_->nthreads_)
-<<<<<<< HEAD
-  for (int k=kl; k<=ku; k++) {
-    for (int j=jl; j<=ju; j++) {
-#pragma clang loop vectorize(assume_safety)
-      for (int i=il; i<=iu; i++)
-        src(0,k,j,i) -= (6.0*u(0,k,j,i) - u(0,k+1,j,i) - u(0,k,j+1,i) - u(0,k,j,i+1)
-                        - u(0,k-1,j,i) - u(0,k,j-1,i) - u(0,k,j,i-1))*idx2;
-    }
-  }
-  } else {
-    for (int k=kl; k<=ku; k++) {
-      for (int j=jl; j<=ju; j++) {
-#pragma omp simd
+    for (int k=kl; k<=ku; k++) {
+      for (int j=jl; j<=ju; j++) {
+#pragma clang loop vectorize(assume_safety)
         for (int i=il; i<=iu; i++)
           src(0,k,j,i) -= (6.0*u(0,k,j,i) - u(0,k+1,j,i) - u(0,k,j+1,i) - u(0,k,j,i+1)
                           - u(0,k-1,j,i) - u(0,k,j-1,i) - u(0,k,j,i-1))*idx2;
       }
     }
-  }
-=======
-    for (int k=kl; k<=ku; k++) {
-      for (int j=jl; j<=ju; j++) {
-#pragma omp simd
+  } else {
+    for (int k=kl; k<=ku; k++) {
+      for (int j=jl; j<=ju; j++) {
+#pragma clang loop vectorize(assume_safety)
         for (int i=il; i<=iu; i++)
           src(0,k,j,i) -= (6.0*u(0,k,j,i) - u(0,k+1,j,i) - u(0,k,j+1,i) - u(0,k,j,i+1)
                           - u(0,k-1,j,i) - u(0,k,j-1,i) - u(0,k,j,i-1))*idx2;
       }
     }
-  } else {
-    for (int k=kl; k<=ku; k++) {
-      for (int j=jl; j<=ju; j++) {
-#pragma omp simd
-        for (int i=il; i<=iu; i++)
-          src(0,k,j,i) -= (6.0*u(0,k,j,i) - u(0,k+1,j,i) - u(0,k,j+1,i) - u(0,k,j,i+1)
-                          - u(0,k-1,j,i) - u(0,k,j-1,i) - u(0,k,j,i-1))*idx2;
-      }
-    }
-  }
->>>>>>> b4e4dbeb
+  }
   return;
 }
 
