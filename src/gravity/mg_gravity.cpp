//========================================================================================
// Athena++ astrophysical MHD code
// Copyright(C) 2014 James M. Stone <jmstone@princeton.edu> and other code contributors
// Licensed under the 3-clause BSD License, see LICENSE file for details
//========================================================================================
//! \file mg_gravity.cpp
//! \brief create multigrid solver for gravity

// C headers

// C++ headers
#include <algorithm>
#include <iostream>
#include <sstream>    // sstream
#include <stdexcept>  // runtime_error
#include <string>     // c_str()

// Athena++ headers
#include "../athena.hpp"
#include "../athena_arrays.hpp"
#include "../coordinates/coordinates.hpp"
#include "../globals.hpp"
#include "../hydro/hydro.hpp"
#include "../mesh/mesh.hpp"
#include "../multigrid/multigrid.hpp"
#include "../parameter_input.hpp"
#include "../task_list/grav_task_list.hpp"
#include "gravity.hpp"
#include "mg_gravity.hpp"

#ifdef MPI_PARALLEL
#include <mpi.h>
#endif

class MeshBlock;

//----------------------------------------------------------------------------------------
//! \fn MGGravityDriver::MGGravityDriver(Mesh *pm, ParameterInput *pin)
//! \brief MGGravityDriver constructor

MGGravityDriver::MGGravityDriver(Mesh *pm, ParameterInput *pin)
    : MultigridDriver(pm, pm->MGGravityBoundaryFunction_,
                      pm->MGGravitySourceMaskFunction_, 1) {
  four_pi_G_ = pmy_mesh_->four_pi_G_;
  eps_ = pin->GetOrAddReal("gravity", "threshold", -1.0);
  niter_ = pin->GetOrAddInteger("gravity", "niteration", -1);
  ffas_ = pin->GetOrAddBoolean("gravity", "fas", ffas_);
  std::string m = pin->GetOrAddString("gravity", "mgmode", "none");
  std::transform(m.begin(), m.end(), m.begin(), ::tolower);
  if (m == "fmg") {
    mode_ = 0;
  } else if (m == "mgi") {
    mode_ = 1; // Iterative
  } else {
    std::stringstream msg;
    msg << "### FATAL ERROR in MGGravityDriver::MGGravityDriver" << std::endl
        << "The \"mgmode\" parameter in the <gravity> block is invalid." << std::endl
        << "FMG: Full Multigrid + Multigrid iteration (default)" << std::endl
        << "MGI: Multigrid Iteration" << std::endl;
    ATHENA_ERROR(msg);
  }
  if (eps_ < 0.0 && niter_ < 0) {
    std::stringstream msg;
    msg << "### FATAL ERROR in MGGravityDriver::MGGravityDriver" << std::endl
        << "Either \"threshold\" or \"niteration\" parameter must be set "
        << "in the <gravity> block." << std::endl
        << "When both parameters are specified, \"niteration\" is ignored." << std::endl
        << "Set \"threshold = 0.0\" for automatic convergence control." << std::endl;
    ATHENA_ERROR(msg);
  }
  if (four_pi_G_ < 0.0) {
    std::stringstream msg;
    msg << "### FATAL ERROR in MGGravityDriver::MGGravityDriver" << std::endl
        << "Gravitational constant must be set in the Mesh::InitUserMeshData "
        << "using the SetGravitationalConstant or SetFourPiG function." << std::endl;
    ATHENA_ERROR(msg);
  }

  mg_mesh_bcs_[inner_x1] =
              GetMGBoundaryFlag(pin->GetOrAddString("gravity", "ix1_bc", "none"));
  mg_mesh_bcs_[outer_x1] =
              GetMGBoundaryFlag(pin->GetOrAddString("gravity", "ox1_bc", "none"));
  mg_mesh_bcs_[inner_x2] =
              GetMGBoundaryFlag(pin->GetOrAddString("gravity", "ix2_bc", "none"));
  mg_mesh_bcs_[outer_x2] =
              GetMGBoundaryFlag(pin->GetOrAddString("gravity", "ox2_bc", "none"));
  mg_mesh_bcs_[inner_x3] =
              GetMGBoundaryFlag(pin->GetOrAddString("gravity", "ix3_bc", "none"));
  mg_mesh_bcs_[outer_x3] =
              GetMGBoundaryFlag(pin->GetOrAddString("gravity", "ox3_bc", "none"));
  CheckBoundaryFunctions();
  if (mporder_ >= 0) {
    mporder_ = pin->GetOrAddInteger("gravity", "mporder", 0);
    if (mporder_ != 2 && mporder_ != 4) {
      std::stringstream msg;
      msg << "### FATAL ERROR in MGGravityDriver::MGGravityDriver" << std::endl
          << "To use multipole expansion for boundary conditions, "
          << "\"mporder\" must be specified in the <gravity> block." << std::endl
          << "Currently we support only mporder = 2 (up to quadrapole) "
          << "and 4 (hexadecapole)." << std::endl;
      ATHENA_ERROR(msg);
    }
    AllocateMultipoleCoefficients();
  }

  mgtlist_ = new MultigridTaskList(this);

  // Allocate the root multigrid
  mgroot_ = new MGGravity(this, nullptr);

  gtlist_ = new GravityBoundaryTaskList(pin, pm);
}


//----------------------------------------------------------------------------------------
//! \fn MGGravityDriver::~MGGravityDriver()
//! \brief MGGravityDriver destructor

MGGravityDriver::~MGGravityDriver() {
  delete gtlist_;
  delete mgroot_;
  delete mgtlist_;
}


//----------------------------------------------------------------------------------------
//! \fn MGGravity::MGGravity(MultigridDriver *pmd, MeshBlock *pmb)
//! \brief MGGravity constructor

MGGravity::MGGravity(MultigridDriver *pmd, MeshBlock *pmb) : Multigrid(pmd, pmb, 1, 1) {
  btype = BoundaryQuantity::mggrav;
  btypef = BoundaryQuantity::mggrav_f;
  defscale_ = rdx_*rdx_;
  pmgbval = new MGGravityBoundaryValues(this, mg_block_bcs_);
}


//----------------------------------------------------------------------------------------
//! \fn MGGravity::~MGGravity()
//! \brief MGGravity deconstructor

MGGravity::~MGGravity() {
  delete pmgbval;
}


//----------------------------------------------------------------------------------------
//! \fn void MGGravityDriver::Solve(int stage)
//! \brief load the data and solve

void MGGravityDriver::Solve(int stage) {
  four_pi_G_ = pmy_mesh_->four_pi_G_;
  // Construct the Multigrid array
  vmg_.clear();
  for (int i = 0; i < pmy_mesh_->nblocal; ++i)
    vmg_.push_back(pmy_mesh_->my_blocks(i)->pmg);

  // load the source
  for (Multigrid* pmg : vmg_) {
    // assume all the data are located on the same node
    pmg->LoadSource(pmg->pmy_block_->phydro->u, IDN, NGHOST, four_pi_G_);
    if (mode_ ==1) // iterative mode - load initial guess
      pmg->LoadFinestData(pmg->pmy_block_->pgrav->phi, 0, NGHOST);
  }

  SetupMultigrid();
  Real mean_rho = 0.0;
  if (fsubtract_average_)
    mean_rho = last_ave_/four_pi_G_;

  if (mode_ == 0) {
    SolveFMGCycle();
  } else {
    if (eps_ >= 0.0)
      SolveIterative();
    else
      SolveIterativeFixedTimes();
  }

  // Return the result
  for (Multigrid* pmg : vmg_) {
    Gravity *pgrav = pmg->pmy_block_->pgrav;
    pmg->RetrieveResult(pgrav->phi, 0, NGHOST);
    if(pgrav->output_defect)
      pmg->RetrieveDefect(pgrav->def, 0, NGHOST);
  }

  if (vmg_[0]->pmy_block_->pgrav->fill_ghost)
    gtlist_->DoTaskListOneStage(pmy_mesh_, stage);

  return;
}


//----------------------------------------------------------------------------------------
//! \fn  void MGGravity::Smooth(AthenaArray<Real> &u, const AthenaArray<Real> &src,
//!           int rlev, int il, int iu, int jl, int ju, int kl, int ku, int color)
//! \brief Implementation of the Red-Black Gauss-Seidel Smoother
//!        rlev = relative level from the finest level of this Multigrid block

void MGGravity::Smooth(AthenaArray<Real> &u, const AthenaArray<Real> &src, int rlev,
                       int il, int iu, int jl, int ju, int kl, int ku, int color) {
  int c = color;
  Real dx;
  if (rlev <= 0) dx = rdx_*static_cast<Real>(1<<(-rlev));
  else           dx = rdx_/static_cast<Real>(1<<rlev);
  Real dx2 = SQR(dx);
  Real isix = omega_/6.0;
  for (int k=kl; k<=ku; k++) {
    for (int j=jl; j<=ju; j++) {
#pragma clang loop vectorize(assume_safety)
      for (int i=il+c; i<=iu; i+=2)
        u(0,k,j,i) -= ((6.0*u(0,k,j,i) - u(0,k+1,j,i) - u(0,k,j+1,i) - u(0,k,j,i+1)
                      - u(0,k-1,j,i) - u(0,k,j-1,i) - u(0,k,j,i-1))
                       + src(0,k,j,i)*dx2)*isix;
      c ^= 1;  // bitwise XOR assignment
    }
    c ^= 1;
  }

  return;
}


//----------------------------------------------------------------------------------------
//! \fn  void MGGravity::CalculateDefect(AthenaArray<Real> &def,
//!                      const AthenaArray<Real> &u, const AthenaArray<Real> &src,
//!                      int rlev, int il, int iu, int jl, int ju, int kl, int ku)
//! \brief Implementation of the Defect calculation
//!        rlev = relative level from the finest level of this Multigrid block

void MGGravity::CalculateDefect(AthenaArray<Real> &def, const AthenaArray<Real> &u,
                                const AthenaArray<Real> &src, int rlev,
                                int il, int iu, int jl, int ju, int kl, int ku) {
  Real dx;
  if (rlev <= 0) dx = rdx_*static_cast<Real>(1<<(-rlev));
  else           dx = rdx_/static_cast<Real>(1<<rlev);
  Real idx2 = 1.0/SQR(dx);
  for (int k=kl; k<=ku; k++) {
    for (int j=jl; j<=ju; j++) {
<<<<<<< HEAD
#pragma clang loop vectorize(assume_safety)
=======
#pragma omp simd
>>>>>>> b30f66d3
      for (int i=il; i<=iu; i++)
        def(0,k,j,i) = (6.0*u(0,k,j,i) - u(0,k+1,j,i) - u(0,k,j+1,i) - u(0,k,j,i+1)
                       - u(0,k-1,j,i) - u(0,k,j-1,i) - u(0,k,j,i-1))*idx2
                       + src(0,k,j,i);
    }
  }

  return;
}


//----------------------------------------------------------------------------------------
//! \fn  void MGGravity::CalculateFASRHS(AthenaArray<Real> &src,
//!  const AthenaArray<Real> &u, int rlev, int il, int iu, int jl, int ju, int kl, int ku)
//! \brief Implementation of the RHS calculation for FAS
//!        rlev = relative level from the finest level of this Multigrid block

void MGGravity::CalculateFASRHS(AthenaArray<Real> &src, const AthenaArray<Real> &u,
                         int rlev, int il, int iu, int jl, int ju, int kl, int ku) {
  Real dx;
  if (rlev <= 0) dx = rdx_*static_cast<Real>(1<<(-rlev));
  else           dx = rdx_/static_cast<Real>(1<<rlev);
  Real idx2 = 1.0/SQR(dx);
  for (int k=kl; k<=ku; k++) {
    for (int j=jl; j<=ju; j++) {
<<<<<<< HEAD
#pragma clang loop vectorize(assume_safety)
=======
#pragma omp simd
>>>>>>> b30f66d3
      for (int i=il; i<=iu; i++)
        src(0,k,j,i) -= (6.0*u(0,k,j,i) - u(0,k+1,j,i) - u(0,k,j+1,i) - u(0,k,j,i+1)
                        - u(0,k-1,j,i) - u(0,k,j-1,i) - u(0,k,j,i-1))*idx2;
    }
  }

  return;
}


//----------------------------------------------------------------------------------------
//! \fn void MGGravityDriver::ProlongateOctetBoundariesFluxCons(AthenaArray<Real> &dst)
//! \brief prolongate octet boundaries using the flux conservation formula

void MGGravityDriver::ProlongateOctetBoundariesFluxCons(AthenaArray<Real> &dst) {
  constexpr Real ot = 1.0/3.0;
  const int ngh = mgroot_->ngh_;
  const AthenaArray<Real> &u = dst;
  const int ci = ngh, cj = ngh, ck = ngh, l = ngh, r = ngh + 1;

  // x1face
  for (int ox1=-1; ox1<=1; ox1+=2) {
    if (ncoarse_[1][1][ox1+1]) {
      int i, fi, fig;
      if (ox1 > 0) i = ngh + 1, fi = ngh + 1, fig = ngh + 2;
      else         i = ngh - 1, fi = ngh,     fig = ngh - 1;
      Real ccval = cbuf_(0, ck, cj, i);
      Real gx2c = 0.125*(cbuf_(0, ck, cj+1, i) - cbuf_(0, ck, cj-1, i));
      Real gx3c = 0.125*(cbuf_(0, ck+1, cj, i) - cbuf_(0, ck-1, cj, i));
      dst(0, l, l, fig) = ot*(2.0*(ccval - gx2c - gx3c) + u(0, l, l, fi));
      dst(0, l, r, fig) = ot*(2.0*(ccval + gx2c - gx3c) + u(0, l, r, fi));
      dst(0, r, l, fig) = ot*(2.0*(ccval - gx2c + gx3c) + u(0, r, l, fi));
      dst(0, r, r, fig) = ot*(2.0*(ccval + gx2c + gx3c) + u(0, r, r, fi));
    }
  }

  // x2face
  for (int ox2=-1; ox2<=1; ox2+=2) {
    if (ncoarse_[1][ox2+1][1]) {
      int j, fj, fjg;
      if (ox2 > 0) j = ngh + 1, fj = ngh + 1, fjg = ngh + 2;
      else         j = ngh - 1, fj = ngh,     fjg = ngh - 1;
      Real ccval = cbuf_(0, ck, j, ci);
      Real gx1c = 0.125*(cbuf_(0, ck, j, ci+1) - cbuf_(0, ck, j, ci-1));
      Real gx3c = 0.125*(cbuf_(0, ck+1, j, ci) - cbuf_(0, ck-1, j, ci));
      dst(0, l, fjg, l) = ot*(2.0*(ccval - gx1c - gx3c) + u(0, l, fj, l));
      dst(0, l, fjg, r) = ot*(2.0*(ccval + gx1c - gx3c) + u(0, l, fj, r));
      dst(0, r, fjg, l) = ot*(2.0*(ccval - gx1c + gx3c) + u(0, r, fj, l));
      dst(0, r, fjg, r) = ot*(2.0*(ccval + gx1c + gx3c) + u(0, r, fj, r));
    }
  }

  // x3face
  for (int ox3=-1; ox3<=1; ox3+=2) {
    if (ncoarse_[ox3+1][1][1]) {
      int k, fk, fkg;
      if (ox3 > 0) k = ngh + 1, fk = ngh + 1, fkg = ngh + 2;
      else         k = ngh - 1, fk = ngh,     fkg = ngh - 1;
      Real ccval = cbuf_(0, k, cj, ci);
      Real gx1c = 0.125*(cbuf_(0, k, cj, ci+1) - cbuf_(0, k, cj, ci-1));
      Real gx2c = 0.125*(cbuf_(0, k, cj+1, ci) - cbuf_(0, k, cj-1, ci));
      dst(0, fkg, l, l) = ot*(2.0*(ccval - gx1c - gx2c) + u(0, fk, l, l));
      dst(0, fkg, l, r) = ot*(2.0*(ccval + gx1c - gx2c) + u(0, fk, l, r));
      dst(0, fkg, r, l) = ot*(2.0*(ccval - gx1c + gx2c) + u(0, fk, r, l));
      dst(0, fkg, r, r) = ot*(2.0*(ccval + gx1c + gx2c) + u(0, fk, r, r));
    }
  }

  return;
}
<|MERGE_RESOLUTION|>--- conflicted
+++ resolved
@@ -92,14 +92,14 @@
   if (mporder_ >= 0) {
     mporder_ = pin->GetOrAddInteger("gravity", "mporder", 0);
     if (mporder_ != 2 && mporder_ != 4) {
-      std::stringstream msg;
-      msg << "### FATAL ERROR in MGGravityDriver::MGGravityDriver" << std::endl
+    std::stringstream msg;
+    msg << "### FATAL ERROR in MGGravityDriver::MGGravityDriver" << std::endl
           << "To use multipole expansion for boundary conditions, "
           << "\"mporder\" must be specified in the <gravity> block." << std::endl
           << "Currently we support only mporder = 2 (up to quadrapole) "
           << "and 4 (hexadecapole)." << std::endl;
-      ATHENA_ERROR(msg);
-    }
+    ATHENA_ERROR(msg);
+  }
     AllocateMultipoleCoefficients();
   }
 
@@ -173,7 +173,7 @@
   } else {
     if (eps_ >= 0.0)
       SolveIterative();
-    else
+  else
       SolveIterativeFixedTimes();
   }
 
@@ -238,11 +238,7 @@
   Real idx2 = 1.0/SQR(dx);
   for (int k=kl; k<=ku; k++) {
     for (int j=jl; j<=ju; j++) {
-<<<<<<< HEAD
 #pragma clang loop vectorize(assume_safety)
-=======
-#pragma omp simd
->>>>>>> b30f66d3
       for (int i=il; i<=iu; i++)
         def(0,k,j,i) = (6.0*u(0,k,j,i) - u(0,k+1,j,i) - u(0,k,j+1,i) - u(0,k,j,i+1)
                        - u(0,k-1,j,i) - u(0,k,j-1,i) - u(0,k,j,i-1))*idx2
@@ -268,11 +264,7 @@
   Real idx2 = 1.0/SQR(dx);
   for (int k=kl; k<=ku; k++) {
     for (int j=jl; j<=ju; j++) {
-<<<<<<< HEAD
 #pragma clang loop vectorize(assume_safety)
-=======
-#pragma omp simd
->>>>>>> b30f66d3
       for (int i=il; i<=iu; i++)
         src(0,k,j,i) -= (6.0*u(0,k,j,i) - u(0,k+1,j,i) - u(0,k,j+1,i) - u(0,k,j,i+1)
                         - u(0,k-1,j,i) - u(0,k,j-1,i) - u(0,k,j,i-1))*idx2;
