--- conflicted
+++ resolved
@@ -133,16 +133,7 @@
   task_list_[ntasks].dependency=dep;
 
   using namespace HydroIntegratorTaskNames; // NOLINT (build/namespace)
-<<<<<<< HEAD
-  switch(id) {
-=======
-  switch((id)) {
-    case (START_ALLRECV):
-      task_list_[ntasks].TaskFunc=
-          static_cast<enum TaskStatus (TaskList::*)(MeshBlock*,int)>
-          (&SuperTimeStepTaskList::StartAllReceive_STS);
-      break;
->>>>>>> 19feab23
+  switch (id) {
     case (CLEAR_ALLBND):
       task_list_[ntasks].TaskFunc=
           static_cast<enum TaskStatus (TaskList::*)(MeshBlock*,int)>
@@ -199,8 +190,6 @@
           static_cast<enum TaskStatus (TaskList::*)(MeshBlock*,int)>
           (&SuperTimeStepTaskList::FieldReceive_STS);
       break;
-<<<<<<< HEAD
-
     case (SETB_HYD):
       task_list_[ntasks].TaskFunc=
         static_cast<enum TaskStatus (TaskList::*)(MeshBlock*,int)>
@@ -211,9 +200,6 @@
         static_cast<enum TaskStatus (TaskList::*)(MeshBlock*,int)>
         (&SuperTimeStepTaskList::FieldSetBoundaries_STS);
       break;
-
-=======
->>>>>>> 19feab23
     case (CON2PRIM):
       task_list_[ntasks].TaskFunc=
           static_cast<enum TaskStatus (TaskList::*)(MeshBlock*,int)>
@@ -224,14 +210,6 @@
           static_cast<enum TaskStatus (TaskList::*)(MeshBlock*,int)>
           (&SuperTimeStepTaskList::PhysicalBoundary_STS);
       break;
-<<<<<<< HEAD
-=======
-    case (STARTUP_INT):
-      task_list_[ntasks].TaskFunc=
-          static_cast<enum TaskStatus (TaskList::*)(MeshBlock*,int)>
-          (&SuperTimeStepTaskList::StartupIntegrator_STS);
-      break;
->>>>>>> 19feab23
     case (DIFFUSE_HYD):
       task_list_[ntasks].TaskFunc=
           static_cast<enum TaskStatus (TaskList::*)(MeshBlock*,int)>
@@ -528,26 +506,4 @@
   }
 
   return TASK_SUCCESS;
-}
-<<<<<<< HEAD
-=======
-
-enum TaskStatus SuperTimeStepTaskList::StartupIntegrator_STS(MeshBlock *pmb, int stage) {
-  if (stage <= nstages) {
-    // Set RKL1 params
-    pmb->pmy_mesh->muj = (2.*stage-1.)/stage;
-    pmb->pmy_mesh->nuj = (1.-stage)/stage;
-    pmb->pmy_mesh->muj_tilde = pmb->pmy_mesh->muj*2./(std::pow(nstages,2.)+nstages);
-
-    // Clear flux arrays from previous stage
-    pmb->phydro->phdif->ClearHydroFlux(pmb->phydro->flux);
-    if (MAGNETIC_FIELDS_ENABLED) { // MHD
-      pmb->pfield->pfdif->ClearEMF(pmb->pfield->e);
-    }
-  } else {
-    return TASK_FAIL;
-  }
-
-  return TASK_SUCCESS;
-}
->>>>>>> 19feab23
+}