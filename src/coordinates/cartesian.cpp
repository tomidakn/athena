--- conflicted
+++ resolved
@@ -170,26 +170,4 @@
       }
     }
   }
-<<<<<<< HEAD
-}
-
-// destructor
-
-Cartesian::~Cartesian() {
-  dx1v.DeleteAthenaArray();
-  dx2v.DeleteAthenaArray();
-  dx3v.DeleteAthenaArray();
-  x1v.DeleteAthenaArray();
-  x2v.DeleteAthenaArray();
-  x3v.DeleteAthenaArray();
-  if ((pmy_block->pmy_mesh->multilevel) && MAGNETIC_FIELDS_ENABLED) {
-    x1s2.DeleteAthenaArray();
-    x1s3.DeleteAthenaArray();
-    x2s1.DeleteAthenaArray();
-    x2s3.DeleteAthenaArray();
-    x3s1.DeleteAthenaArray();
-    x3s2.DeleteAthenaArray();
-  }
-=======
->>>>>>> fd05e6ae
 }